--- conflicted
+++ resolved
@@ -1,12 +1,4 @@
 {
-<<<<<<< HEAD
   "packages": ["packages/*"],
-  "version": "2.4.2"
-=======
-  "lerna": "2.11.0",
-  "packages": [
-    "packages/*"
-  ],
   "version": "2.4.3"
->>>>>>> ee21658a
 }