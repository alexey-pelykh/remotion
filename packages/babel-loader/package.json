{
	"name": "@remotion/babel-loader",
<<<<<<< HEAD
	"version": "2.4.4",
=======
	"version": "2.5.0",
>>>>>>> adf37af4
	"description": "babel-loader polyfill for Remotion",
	"main": "dist/index.js",
	"scripts": {
		"test": "eslint src --ext ts,tsx",
		"watch": "tsc -w",
		"build": "tsc -d"
	},
	"files": [
		"dist"
	],
	"author": "",
	"license": "SEE LICENSE IN LICENSE.md",
	"repository": {
		"url": "https://github.com/remotion-dev/remotion"
	},
	"dependencies": {
		"@babel/core": "^7.12.10",
		"@babel/plugin-proposal-class-properties": "^7.12.13",
		"@babel/preset-env": "^7.12.10",
		"@babel/preset-react": "^7.12.10",
		"@babel/preset-typescript": "^7.12.7",
		"@webhotelier/webpack-fast-refresh": "^5.1.0",
		"babel-loader": "^8.1.0",
		"react-refresh": "^0.9.0-rc.2",
		"webpack": "5.60.0"
	},
	"devDependencies": {
		"@jonny/eslint-config": "^2.1.248",
		"@types/node": "^16.7.5",
		"eslint": "^7.25.0",
		"prettier": "^2.0.5",
		"prettier-plugin-organize-imports": "^1.1.1",
<<<<<<< HEAD
		"remotion": "2.4.4",
=======
		"remotion": "2.5.0",
>>>>>>> adf37af4
		"typescript": "^4.4.2"
	},
	"publishConfig": {
		"access": "public"
	}
}<|MERGE_RESOLUTION|>--- conflicted
+++ resolved
@@ -1,10 +1,6 @@
 {
 	"name": "@remotion/babel-loader",
-<<<<<<< HEAD
-	"version": "2.4.4",
-=======
 	"version": "2.5.0",
->>>>>>> adf37af4
 	"description": "babel-loader polyfill for Remotion",
 	"main": "dist/index.js",
 	"scripts": {
@@ -37,11 +33,7 @@
 		"eslint": "^7.25.0",
 		"prettier": "^2.0.5",
 		"prettier-plugin-organize-imports": "^1.1.1",
-<<<<<<< HEAD
-		"remotion": "2.4.4",
-=======
 		"remotion": "2.5.0",
->>>>>>> adf37af4
 		"typescript": "^4.4.2"
 	},
 	"publishConfig": {
