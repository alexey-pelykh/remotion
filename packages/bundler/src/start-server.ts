--- conflicted
+++ resolved
@@ -15,11 +15,6 @@
 import crypto from 'crypto';
 import {indexHtml} from './static-preview';
 
-const indexHtml = fs.readFileSync(
-	path.join(__dirname, '..', 'web', 'index.html'),
-	'utf-8'
-);
-
 export const startServer = async (
 	entry: string,
 	userDefinedComponent: string,
@@ -28,7 +23,6 @@
 		inputProps?: object;
 		envVariables?: Record<string, string>;
 		port?: number;
-		publicPath?: string;
 		maxTimelineTracks?: number;
 	}
 ): Promise<number> => {
@@ -50,12 +44,9 @@
 	});
 	const compiler = webpack(config);
 
-<<<<<<< HEAD
-=======
 	const hash = `/static-${crypto.randomBytes(6).toString('hex')}`;
 
 	app.use(hash, express.static(path.join(process.cwd(), 'public')));
->>>>>>> 44a52c17
 	app.use(webpackDevMiddleware(compiler));
 	app.use(
 		webpackHotMiddleware(compiler, {
@@ -92,15 +83,9 @@
 		res.sendFile(path.join(__dirname, '..', 'web', 'favicon.png'));
 	});
 
-<<<<<<< HEAD
-	app.use('*', (req, res) => {
-		res.type('text/html');
-		res.end(indexHtml.replace(/%PUBLIC_PATH%/g, options?.publicPath ?? '/'));
-=======
 	app.use('*', (_, res) => {
 		res.set('content-type', 'text/html');
-		res.end(indexHtml(hash));
->>>>>>> 44a52c17
+		res.end(indexHtml(hash, '/'));
 	});
 
 	const desiredPort = options?.port ?? Internals.getServerPort();
