import {getCompositions, RenderInternals} from '@remotion/renderer';
import path from 'path';
import {findEntryPoint} from './entry-point';
import {getCliOptions} from './get-cli-options';
import {loadConfig} from './get-config-file-name';
import {Log} from './log';
import {quietFlagProvided} from './parse-command-line';
import {bundleOnCliOrTakeServeUrl} from './setup-cache';

const max = (arr: number[]) => {
	if (arr.length === 0) {
		throw new Error('Array of 0 length');
	}

	let biggest = arr[0];
	for (let i = 0; i < arr.length; i++) {
		const elem = arr[i];
		if (elem > biggest) {
			biggest = elem;
		}
	}

	return biggest;
};

export const listCompositionsCommand = async (
	remotionRoot: string,
	args: string[]
) => {
	const {file, reason} = findEntryPoint(args, remotionRoot);

	if (!file) {
		Log.error(
			'The `compositions` command requires you to specify a entry point. For example'
		);
		Log.error('  npx remotion compositions src/index.tsx');
		Log.error(
			'See https://www.remotion.dev/docs/register-root for more information.'
		);
		process.exit(1);
	}

	Log.verbose('Entry point:', file, 'reason:', reason);

	const downloadMap = RenderInternals.makeDownloadMap();

	const fullPath = path.join(process.cwd(), file);

	await loadConfig(remotionRoot);

	const {
		browserExecutable,
		ffmpegExecutable,
		ffprobeExecutable,
		chromiumOptions,
		envVariables,
		inputProps,
		puppeteerTimeout,
		port,
		publicDir,
	} = await getCliOptions({
		isLambda: false,
		type: 'get-compositions',
<<<<<<< HEAD
		codec: 'h264',
		remotionRoot,
=======
>>>>>>> 194b0ae2
	});

	const {urlOrBundle: bundled, cleanup: cleanupBundle} =
		await bundleOnCliOrTakeServeUrl({
			remotionRoot,
			fullPath,
			steps: ['bundling'],
			publicDir,
		});

	const compositions = await getCompositions(bundled, {
		browserExecutable,
		ffmpegExecutable,
		ffprobeExecutable,
		chromiumOptions,
		envVariables,
		inputProps,
		timeoutInMilliseconds: puppeteerTimeout,
		port,
		downloadMap,
	});
	if (!quietFlagProvided()) {
		Log.info();
		Log.info('The following compositions are available:');
		Log.info();
	}

	const firstColumnLength = max(compositions.map(({id}) => id.length)) + 4;
	const secondColumnLength = 8;
	const thirdColumnLength = 15;

	if (quietFlagProvided()) {
		Log.info(compositions.map((c) => c.id).join(' '));
		return;
	}

	Log.info(
		`${'Composition'.padEnd(firstColumnLength, ' ')}${'FPS'.padEnd(
			secondColumnLength
		)}${'Dimensions'.padEnd(thirdColumnLength, ' ')}Duration`
	);
	Log.info(
		compositions
			.map((comp) => {
				const isStill = comp.durationInFrames === 1;
				const dimensions = `${comp.width}x${comp.height}`;
				const fps = isStill ? '' : comp.fps.toString();
				const durationInSeconds = (comp.durationInFrames / comp.fps).toFixed(2);
				const formattedDuration = isStill
					? 'Still'
					: `${comp.durationInFrames} (${durationInSeconds} sec)`;
				return [
					comp.id.padEnd(firstColumnLength, ' '),
					fps.padEnd(secondColumnLength, ' '),
					dimensions.padEnd(thirdColumnLength, ' '),
					formattedDuration,
				].join('');
			})
			.join('\n')
	);

	await RenderInternals.cleanDownloadMap(downloadMap);
	await cleanupBundle();
	Log.verbose('Cleaned up', downloadMap.assetDir);
};<|MERGE_RESOLUTION|>--- conflicted
+++ resolved
@@ -61,11 +61,7 @@
 	} = await getCliOptions({
 		isLambda: false,
 		type: 'get-compositions',
-<<<<<<< HEAD
-		codec: 'h264',
 		remotionRoot,
-=======
->>>>>>> 194b0ae2
 	});
 
 	const {urlOrBundle: bundled, cleanup: cleanupBundle} =
