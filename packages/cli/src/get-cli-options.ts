--- conflicted
+++ resolved
@@ -226,10 +226,7 @@
 		stillFrame: Internals.getStillFrame(),
 		browserExecutable,
 		ffmpegExecutable,
-<<<<<<< HEAD
 		scale,
-=======
 		chromiumOptions,
->>>>>>> 62ed8acf
 	};
 };