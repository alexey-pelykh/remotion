import type {
	BrowserExecutable,
	ChromiumOptions,
	Codec,
	FrameRange,
	PixelFormat,
} from '@remotion/renderer';
import {RenderInternals} from '@remotion/renderer';
import fs from 'fs';
import path from 'path';
import {ConfigInternals} from './config';
import {getEnvironmentVariables} from './get-env';
import {getFinalOutputCodec} from './get-final-output-codec';
import {getInputProps} from './get-input-props';
import {getImageFormat} from './image-formats';
import {Log} from './log';
import {parsedCli} from './parse-command-line';

const getAndValidateFrameRange = () => {
	const frameRange = ConfigInternals.getRange();
	if (typeof frameRange === 'number') {
		Log.warn('Selected a single frame. Assuming you want to output an image.');
		Log.warn(
			`If you want to render a video, pass a range:  '--frames=${frameRange}-${frameRange}'.`
		);
		Log.warn("To dismiss this message, add the '--sequence' flag explicitly.");
	}

	return frameRange;
};

<<<<<<< HEAD
export const validateFfmepgCanUseCodec = async (
	codec: Codec,
	remotionRoot: string
) => {
=======
export const validateFfmpegCanUseCodec = async (codec: Codec) => {
>>>>>>> 90a60e16
	const ffmpegExecutable = ConfigInternals.getCustomFfmpegExecutable();
	if (
		codec === 'vp8' &&
		!(await RenderInternals.ffmpegHasFeature({
			feature: 'enable-libvpx',
			ffmpegExecutable,
			remotionRoot,
		}))
	) {
		Log.error(
			"The Vp8 codec has been selected, but your FFMPEG binary wasn't compiled with the --enable-lipvpx flag."
		);
		Log.error(
			'This does not work, please switch out your FFMPEG binary or choose a different codec.'
		);
	}

	if (
		codec === 'h265' &&
		!(await RenderInternals.ffmpegHasFeature({
			feature: 'enable-gpl',
			ffmpegExecutable,
			remotionRoot,
		}))
	) {
		Log.error(
			"The H265 codec has been selected, but your FFMPEG binary wasn't compiled with the --enable-gpl flag."
		);
		Log.error(
			'This does not work, please recompile your FFMPEG binary with --enable-gpl --enable-libx265 or choose a different codec.'
		);
	}

	if (
		codec === 'h265' &&
		!(await RenderInternals.ffmpegHasFeature({
			feature: 'enable-libx265',
			ffmpegExecutable,
			remotionRoot,
		}))
	) {
		Log.error(
			"The H265 codec has been selected, but your FFMPEG binary wasn't compiled with the --enable-libx265 flag."
		);
		Log.error(
			'This does not work, please recompile your FFMPEG binary with --enable-gpl --enable-libx265 or choose a different codec.'
		);
	}
};

export const getFinalCodec = (options: {
	downloadName: string | null;
	outName: string | null;
}): {codec: Codec; reason: string} => {
	const {codec, reason} = getFinalOutputCodec({
		cliFlag: parsedCli.codec,
		configFile: ConfigInternals.getOutputCodecOrUndefined() ?? null,
		downloadName: options.downloadName,
		outName: options.outName,
	});

	return {codec, reason};
};

const getBrowser = () =>
	ConfigInternals.getBrowser() ?? RenderInternals.DEFAULT_BROWSER;

export const getAndValidateAbsoluteOutputFile = (
	relativeOutputLocation: string,
	overwrite: boolean
) => {
	const absoluteOutputFile = path.resolve(
		process.cwd(),
		relativeOutputLocation
	);
	if (fs.existsSync(absoluteOutputFile) && !overwrite) {
		Log.error(
			`File at ${absoluteOutputFile} already exists. Use --overwrite to overwrite.`
		);
		process.exit(1);
	}

	return absoluteOutputFile;
};

const getAndValidateShouldOutputImageSequence = async ({
	frameRange,
	isLambda,
	remotionRoot,
}: {
	frameRange: FrameRange | null;
	isLambda: boolean;
	remotionRoot: string;
}) => {
	const shouldOutputImageSequence =
		ConfigInternals.getShouldOutputImageSequence(frameRange);
	// When parsing options locally, we don't need FFMPEG because the render will happen on Lambda
	if (!shouldOutputImageSequence && !isLambda) {
		await RenderInternals.validateFfmpeg(
			ConfigInternals.getCustomFfmpegExecutable(),
			remotionRoot
		);
	}

	return shouldOutputImageSequence;
};

const getAndValidateCrf = (
	shouldOutputImageSequence: boolean,
	codec: Codec
) => {
	const crf = shouldOutputImageSequence
		? null
		: ConfigInternals.getActualCrf(codec);
	if (crf !== null) {
		RenderInternals.validateSelectedCrfAndCodecCombination(crf, codec);
	}

	return crf;
};

const getAndValidatePixelFormat = (codec: Codec) => {
	const pixelFormat = ConfigInternals.getPixelFormat();

	RenderInternals.validateSelectedPixelFormatAndCodecCombination(
		pixelFormat,
		codec
	);
	return pixelFormat;
};

const getProResProfile = () => {
	const proResProfile = ConfigInternals.getProResProfile();

	return proResProfile;
};

const getAndValidateImageFormat = ({
	shouldOutputImageSequence,
	codec,
	pixelFormat,
}: {
	shouldOutputImageSequence: boolean;
	codec: Codec;
	pixelFormat: PixelFormat;
}) => {
	const imageFormat = getImageFormat(
		shouldOutputImageSequence ? undefined : codec
	);
	RenderInternals.validateSelectedPixelFormatAndImageFormatCombination(
		pixelFormat,
		imageFormat
	);
	return imageFormat;
};

const getAndValidateBrowser = async (browserExecutable: BrowserExecutable) => {
	const browser = getBrowser();
	try {
		await RenderInternals.ensureLocalBrowser(browser, browserExecutable);
	} catch (err) {
		Log.error('Could not download a browser for rendering frames.');
		Log.error(err);
		process.exit(1);
	}

	return browser;
};

export const getCliOptions = async (options: {
	isLambda: boolean;
	type: 'still' | 'series' | 'get-compositions';
	codec: Codec;
	remotionRoot: string;
}) => {
	const frameRange = getAndValidateFrameRange();

	const shouldOutputImageSequence =
		options.type === 'still'
			? true
			: await getAndValidateShouldOutputImageSequence({
					frameRange,
					isLambda: options.isLambda,
					remotionRoot: options.remotionRoot,
			  });

	const overwrite = ConfigInternals.getShouldOverwrite({
		defaultValue: !options.isLambda,
	});
	const crf = getAndValidateCrf(shouldOutputImageSequence, options.codec);
	const pixelFormat = getAndValidatePixelFormat(options.codec);
	const imageFormat = getAndValidateImageFormat({
		shouldOutputImageSequence,
		codec: options.codec,
		pixelFormat,
	});
	const proResProfile = getProResProfile();
	const browserExecutable = ConfigInternals.getBrowserExecutable();
	const ffmpegExecutable = ConfigInternals.getCustomFfmpegExecutable();
	const ffprobeExecutable = ConfigInternals.getCustomFfprobeExecutable();
	const scale = ConfigInternals.getScale();
	const port = ConfigInternals.getServerPort();

	const chromiumOptions: ChromiumOptions = {
		disableWebSecurity: ConfigInternals.getChromiumDisableWebSecurity(),
		ignoreCertificateErrors: ConfigInternals.getIgnoreCertificateErrors(),
		headless: ConfigInternals.getChromiumHeadlessMode(),
		gl:
			ConfigInternals.getChromiumOpenGlRenderer() ??
			RenderInternals.DEFAULT_OPENGL_RENDERER,
	};
	const everyNthFrame = ConfigInternals.getAndValidateEveryNthFrame(
		options.codec
	);
	const numberOfGifLoops = ConfigInternals.getAndValidateNumberOfGifLoops(
		options.codec
	);

	const concurrency = ConfigInternals.getConcurrency();

	RenderInternals.validateConcurrency(concurrency, 'concurrency');

	return {
		puppeteerTimeout: ConfigInternals.getCurrentPuppeteerTimeout(),
		concurrency,
		frameRange,
		shouldOutputImageSequence,
		inputProps: getInputProps(() => undefined),
		envVariables: await getEnvironmentVariables(() => undefined),
		quality: ConfigInternals.getQuality(),
		browser: await getAndValidateBrowser(browserExecutable),
		crf,
		pixelFormat,
		imageFormat,
		proResProfile,
		everyNthFrame,
		numberOfGifLoops,
		stillFrame: ConfigInternals.getStillFrame(),
		browserExecutable,
		ffmpegExecutable,
		ffprobeExecutable,
		logLevel: ConfigInternals.Logging.getLogLevel(),
		scale,
		chromiumOptions,
		overwrite,
		port: port ?? null,
		muted: ConfigInternals.getMuted(),
		enforceAudioTrack: ConfigInternals.getEnforceAudioTrack(),
		publicDir: ConfigInternals.getPublicDir(),
		ffmpegOverride: ConfigInternals.getFfmpegOverrideFunction(),
	};
};<|MERGE_RESOLUTION|>--- conflicted
+++ resolved
@@ -29,14 +29,10 @@
 	return frameRange;
 };
 
-<<<<<<< HEAD
 export const validateFfmepgCanUseCodec = async (
 	codec: Codec,
 	remotionRoot: string
 ) => {
-=======
-export const validateFfmpegCanUseCodec = async (codec: Codec) => {
->>>>>>> 90a60e16
 	const ffmpegExecutable = ConfigInternals.getCustomFfmpegExecutable();
 	if (
 		codec === 'vp8' &&
