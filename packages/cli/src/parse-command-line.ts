--- conflicted
+++ resolved
@@ -194,14 +194,10 @@
 	if (typeof parsedCli.quality !== 'undefined') {
 		Config.Rendering.setQuality(parsedCli.quality);
 	}
-<<<<<<< HEAD
-};
-
-export const quietFlagProvided = () => parsedCli.quiet || parsedCli.q;
-=======
 
 	if (typeof parsedCli.scale !== 'undefined') {
 		Config.Rendering.setScale(parsedCli.scale);
 	}
 };
->>>>>>> f2a1244f
+
+export const quietFlagProvided = () => parsedCli.quiet || parsedCli.q;