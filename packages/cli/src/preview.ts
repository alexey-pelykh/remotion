// eslint-disable-next-line @typescript-eslint/prefer-ts-expect-error
// @ts-ignore
import {BundlerInternals} from '@remotion/bundler';
import betterOpn from 'better-opn';
import path from 'path';
import {Internals} from 'remotion';
import xns from 'xns';
import {getEnvironmentVariables} from './get-env';
import {getInputProps} from './get-input-props';
import {initializeRenderCli} from './initialize-render-cli';
import {parsedCli} from './parse-command-line';

const noop = () => undefined;

export const previewCommand = xns(async () => {
	const file = parsedCli._[1];
	const {port: desiredPort} = parsedCli;
	const fullPath = path.join(process.cwd(), file);

<<<<<<< HEAD
	const appliedName = await loadConfig();
	if (appliedName) {
		Log.verbose(`Applied configuration from ${appliedName}.`);
	} else {
		Log.verbose('No config file loaded.');
	}
=======
	initializeRenderCli('preview');
>>>>>>> b49e4f18

	const inputProps = getInputProps();
	const envVariables = await getEnvironmentVariables();

	const port = await BundlerInternals.startServer(
		path.resolve(__dirname, 'previewEntry.js'),
		fullPath,
		{
			inputProps,
			envVariables,
			port: desiredPort,
			publicPath: '',
			maxTimelineTracks: Internals.getMaxTimelineTracks(),
		}
	);
	betterOpn(`http://localhost:${port}`);
	await new Promise(noop);
});<|MERGE_RESOLUTION|>--- conflicted
+++ resolved
@@ -17,16 +17,7 @@
 	const {port: desiredPort} = parsedCli;
 	const fullPath = path.join(process.cwd(), file);
 
-<<<<<<< HEAD
-	const appliedName = await loadConfig();
-	if (appliedName) {
-		Log.verbose(`Applied configuration from ${appliedName}.`);
-	} else {
-		Log.verbose('No config file loaded.');
-	}
-=======
 	initializeRenderCli('preview');
->>>>>>> b49e4f18
 
 	const inputProps = getInputProps();
 	const envVariables = await getEnvironmentVariables();
