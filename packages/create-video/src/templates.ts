export type Template = {
	shortName: string;
	description: string;
	org: string;
	repoName: string;
	homePageLabel: string;
	longerDescription: string;
	promoVideo: {
		muxId: string;
		width: number;
		height: number;
	};
	cliId: string;
};

export const FEATURED_TEMPLATES: Template[] = [
	{
		homePageLabel: 'TypeScript',
		shortName: 'Hello World',
		org: 'remotion-dev',
		repoName: 'template-helloworld',
		description: 'The default starter template (recommended)',
		longerDescription:
			'A basic template with TypeScript, Prettier and ESLint preconfigured. Our recommended choice for beginners.',
		promoVideo: {
			muxId: 'vKvV6aa7GXGlR01cmpc6J8Zz4Gkj9d2hBSnVYoef00900I',
			height: 1080,
			width: 1920,
		},
		cliId: 'hello-world',
	},
	{
		homePageLabel: 'JavaScript',
		shortName: 'Hello World (Javascript)',
		org: 'remotion-dev',
		repoName: 'template-helloworld-javascript',
		description: 'The default starter template in plain JS',
		longerDescription:
			'The Hello World template, but in plain JavaScript. Recommended for people who detest TypeScript.',
		promoVideo: {
			muxId: 'dRIuc00f8QWnKedM8GBGPqXJWqU01DPJFgPTHpJgixxas',
			width: 1920,
			height: 1080,
		},
		cliId: 'javascript',
	},
	{
		homePageLabel: 'Blank',
		shortName: 'Blank',
		description: 'Nothing except an empty canvas',
		org: 'remotion-dev',
		repoName: 'template-empty',
		longerDescription:
			'A template containing nothing but an empty canvas. Recommended for people who already worked with Remotion.',
		promoVideo: {
			muxId: 'JD00x15y859GjqO7C9hpILkrSddGzd55K4lfj02dv8gU4',
			width: 1280,
			height: 720,
		},
		cliId: 'blank',
	},
	{
		homePageLabel: '3D',
		shortName: 'React Three Fiber',
		org: 'remotion-dev',
		repoName: 'template-three',
		description: 'Remotion + React Three Fiber Starter Template',
		longerDescription:
			'A template with a React Three Fiber scene to play around.',
		promoVideo: {
			muxId: 'mN40242xogVDx023lCChyg8JJBLT02Mqu01Pp00rbbk00SL8M',
			width: 1280,
			height: 720,
		},
		cliId: 'three',
	},
	{
		homePageLabel: 'Stills',
		shortName: 'Still images',
		org: 'remotion-dev',
		repoName: 'template-still',
		description: 'Dynamic PNG/JPEG template with built-in server',
		longerDescription:
			'A template for creating still images. Includes a built-in HTTP server that can be deployed to Heroku.',
		promoVideo: {
			muxId: 'admEY3QofSXUf01YbLKR8KqoZXhhprTvEZCM9onSo0001o',
			height: 628,
			width: 1200,
		},
		cliId: 'still',
	},
	{
		homePageLabel: 'TTS',
		shortName: 'Text To Speech',
		org: 'FelippeChemello',
		repoName: 'Remotion-TTS-Example',
		description: 'Turns text into speech and makes a video',
		longerDescription:
			'A template that turns text into a spoken video. Integrates with Azure Cloud for Speech synthesis.',
		promoVideo: {
			muxId: '8vJJ01lNuFmQCx7n59VILevqQGxRuQHp9a7VBR7B4C8k',
			width: 1920,
			height: 1080,
		},
		cliId: 'tts',
	},
	{
		homePageLabel: 'Audiogram',
		shortName: 'Audiogram',
		org: 'marcusstenbeck',
		repoName: 'remotion-template-audiogram',
		description: 'Text and waveform visualization for podcasts',
		longerDescription:
			'A template that turns podcast snippets into videos that can be posted on Social Media.',
		promoVideo: {
			muxId: 'nqGuji1CJuoPoU3iprRRhiy3HXiQN0201HLyliOg44HOU',
			height: 1080,
			width: 1080,
		},
		cliId: 'audiogram',
	},
	{
<<<<<<< HEAD
		homePageLabel: 'Skia',
		shortName: 'Skia',
		org: 'remotion-dev',
		repoName: 'template-skia',
		description: 'React Native Skia starter',
		longerDescription: 'A template with React Native Skia already setup.',
		promoVideo: {
			muxId: 'A3ei3bzeT00Z1JCXmykOXD9v01V02HWZkc4jmmDaBiW01rE',
			height: 1080,
			width: 1920,
		},
		cliId: 'skia',
=======
		homePageLabel: 'Tailwind',
		shortName: 'Tailwind',
		org: 'remotion-dev',
		repoName: 'template-tailwind',
		description: 'TypeScript and Tailwind starter',
		longerDescription:
			'A starter template with TypeScript and Tailwind already set up.',
		promoVideo: {
			muxId: 'OAe00WUpvsAyqAVSd4gehDCeWI81cI024RhTs9l2eB48w',
			height: 720,
			width: 1280,
		},
		cliId: 'tailwind',
>>>>>>> ee465f3d
	},
];<|MERGE_RESOLUTION|>--- conflicted
+++ resolved
@@ -120,7 +120,6 @@
 		cliId: 'audiogram',
 	},
 	{
-<<<<<<< HEAD
 		homePageLabel: 'Skia',
 		shortName: 'Skia',
 		org: 'remotion-dev',
@@ -133,7 +132,8 @@
 			width: 1920,
 		},
 		cliId: 'skia',
-=======
+	},
+	{
 		homePageLabel: 'Tailwind',
 		shortName: 'Tailwind',
 		org: 'remotion-dev',
@@ -147,6 +147,5 @@
 			width: 1280,
 		},
 		cliId: 'tailwind',
->>>>>>> ee465f3d
 	},
 ];