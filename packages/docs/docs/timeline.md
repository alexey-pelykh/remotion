---
title: Use the timeline
id: timeline
---

At the bottom of the Remotion preview player, you will see a timeline.
Remotions timeline has two modes: **Simple timeline** (_default_) and **Rich timeline** (experimental, will become default in the future).

<img src="/img/timeline.png"></img>

You may switch between the two modes by clicking the icon with the three lines:

<img src="/img/timeline-toggle.png"></img>

## Simple timeline

The **simple timeline** will visualize the content that is rendered by your composition at the current time. This is a simple and efficient way of visualizing your content, as it will only render what you anyway see in the top panel of the editor. However, it is limited: If you place your cursor outside the time range of a sequence, Remotion cannot gather information about that sequence because it simply is not rendered at this time. This means that while the playback head is moving, the timeline may change.

## Rich timeline

The **rich timeline** will render additional frames to gather enough information to visualize a full timeline.
Sequences which are normally not rendered because the playback head is not within the time range of the sequence, will appear because Remotion is doing an additional render at a time where the sequence is visible.

These additional renders will appear as thumbnails in the timeline. Therefore, these thumbnails are only available in rich timeline mode.

## Which mode should I use?

Generally, the rich timeline mode will provide you with a more accurate timeline. Since your timeline gets rendered more than once at a time, you must ensure that your timeline is free of side effects and only relies on [`useCurrentFrame`](/docs/use-current-frame) for animation.

More renders also mean slower rendering. If you are suffering from slow playback and timeline scrubbing performance, consider disabling the rich timeline mode.

The rich timline will become the default in the future, but right now it is disabled by default.

<<<<<<< HEAD
We encourage you to try out the rich timeline mode and [letting us know about any issues you will face.](https://github.com/remotion-dev/remotion/issues/new).
=======
We encourage you to try out the rich timeline mode and [letting us know about any issues you will face.](https://github.com/JonnyBurger/remotion/issues/new).

## See also

- [Customize the number of timeline tracks shown](/docs/config#setmaxtimelinetracks) using the `setMaxTimelineTracks()` configuration.
>>>>>>> 5b589386
<|MERGE_RESOLUTION|>--- conflicted
+++ resolved
@@ -31,12 +31,8 @@
 
 The rich timline will become the default in the future, but right now it is disabled by default.
 
-<<<<<<< HEAD
-We encourage you to try out the rich timeline mode and [letting us know about any issues you will face.](https://github.com/remotion-dev/remotion/issues/new).
-=======
 We encourage you to try out the rich timeline mode and [letting us know about any issues you will face.](https://github.com/JonnyBurger/remotion/issues/new).
 
 ## See also
 
-- [Customize the number of timeline tracks shown](/docs/config#setmaxtimelinetracks) using the `setMaxTimelineTracks()` configuration.
->>>>>>> 5b589386
+- [Customize the number of timeline tracks shown](/docs/config#setmaxtimelinetracks) using the `setMaxTimelineTracks()` configuration.