module.exports = {
  apiSidebar: [
    "api",
    {
      type: "category",
      label: "Command line",
      link: {
        type: "doc",
        id: "cli/cli",
      },
      collapsed: true,
      items: [
        "cli/preview",
        "cli/render",
        "cli/still",
        "cli/compositions",
        {
          type: "category",
          label: "lambda",
          link: {
            type: "doc",
            id: "lambda/cli",
          },
          items: [
            "lambda/cli/sites",
            "lambda/cli/functions",
            "lambda/cli/render",
            "lambda/cli/still",
            "lambda/cli/policies",
            "lambda/cli/compositions",
            "lambda/cli/regions",
            "lambda/cli/quotas",
          ],
        },
        "cli/benchmark",
        "cli/install",
        "cli/versions",
        "cli/upgrade",
        "cli/help",
      ],
    },
    "config",
    {
      type: "html",
      value:
        '<hr style="margin-top: 4px; margin-bottom: 4px; border-bottom: none"/>', // The HTML to be rendered
      defaultStyle: true, // Use the default menu item styling
    },
    {
      type: "category",
      label: "remotion",
      link: {
        type: "doc",
        id: "remotion",
      },
      items: [
        "use-current-frame",
        "use-video-config",
        "composition",
        "interpolate",
        "continue-render",
        "delay-render",
        "interpolate-colors",
        "get-input-props",
        "measure-spring",
        "random",
        "register-root",
        "spring",
        "staticfile",
        "prefetch",
        "audio",
        "sequence",
        "loop",
        "video",
        "offthreadvideo",
        "absolute-fill",
        "img",
        "iframe",
        "freeze",
        "still",
        "series",
        "folder",
        "easing",
      ],
    },
    {
      type: "category",
      label: "@remotion/bundler",
      link: {
        type: "doc",
        id: "bundler",
      },
      items: ["bundle"],
    },
    {
      type: "category",
      link: {
        type: "doc",
        id: "renderer",
      },
      label: "@remotion/renderer",
      items: [
        "renderer/get-compositions",
        "renderer/render-media",
        "renderer/render-frames",
        "renderer/render-still",
        "renderer/stitch-frames-to-video",
        "renderer/open-browser",
        "renderer/make-cancel-signal",
        "renderer/ensure-ffmpeg",
        "renderer/ensure-ffprobe",
        "renderer/get-can-extract-frames-fast",
      ],
    },
    {
      type: "category",
      link: {
        type: "doc",
        id: "player/installation",
      },
      label: "@remotion/player",
      items: ["player/api", "player/thumbnail"],
    },
    {
      type: "category",
      label: "@remotion/gif",
      link: {
        type: "doc",
        id: "gif/index",
      },
      items: ["gif/gif", "gif/get-gif-duration-in-seconds"],
    },
    {
      type: "category",
      label: "@remotion/media-utils",
      link: {
        type: "doc",
        id: "media-utils/index",
      },
      items: [
        "audio-buffer-to-data-url",
        "get-audio-data",
        "get-audio-duration-in-seconds",
        "get-video-metadata",
        "get-waveform-portion",
        "use-audio-data",
        "visualize-audio",
      ],
    },
    {
      type: "category",
      label: "@remotion/motion-blur",
      link: {
        type: "doc",
        id: "motion-blur/index",
      },
      items: ["motion-blur/trail", "motion-blur/camera-motion-blur"],
    },
    {
      type: "category",
      label: "@remotion/lambda",
      link: {
        type: "doc",
        id: "lambda/api",
      },
      items: [
        {
          type: "link",
          href: "/docs/lambda/cli",
          label: "CLI Reference",
        },
        "lambda/estimateprice",
        "lambda/deployfunction",
        "lambda/deletefunction",
        "lambda/getfunctioninfo",
        "lambda/getfunctions",
        "lambda/deletesite",
        "lambda/deploysite",
        "lambda/getawsclient",
        "lambda/getregions",
        "lambda/getsites",
        "lambda/downloadmedia",
        "lambda/deleterender",
        "lambda/getuserpolicy",
        "lambda/getrolepolicy",
        "lambda/getcompositionsonlambda",
        "lambda/getorcreatebucket",
        "lambda/getrenderprogress",
        "lambda/presignurl",
        "lambda/rendermediaonlambda",
        "lambda/renderstillonlambda",
        "lambda/simulatepermissions",
        "lambda/validatewebhooksignature",
      ],
    },
    {
      type: "category",
      label: "@remotion/three",
      link: {
        type: "doc",
        id: "three",
      },
      items: ["three-canvas", "use-video-texture"],
    },
    {
      type: "category",
      label: "@remotion/skia",
      link: {
        type: "doc",
        id: "skia/skia",
      },
      items: ["skia/enable-skia", "skia/skia-canvas"],
    },
    {
      type: "category",
      label: "@remotion/lottie",
      link: {
        type: "doc",
        id: "lottie/lottie-index",
      },
      items: [
        "lottie/lottie-comp",
        "lottie/getlottiemetadata",
        "lottie/lottie-staticfile",
        "lottie/lottie-remote",
        "lottie/lottie-lottiefiles",
      ],
    },
    {
      type: "category",
      label: "@remotion/preload",
      link: {
        type: "doc",
        id: "preload/preload",
      },
      items: [
        "preload/preload-video",
        "preload/preload-audio",
        "preload/resolve-redirect",
      ],
    },
    {
      type: "category",
      label: "@remotion/paths",
      link: {
        type: "doc",
        id: "paths/index",
      },
      items: [
        "paths/get-length",
        "paths/get-parts",
        "paths/get-point-at-length",
        "paths/get-tangent-at-length",
        "paths/reverse-path",
        "paths/normalize-path",
        "paths/interpolate-path",
        "paths/evolve-path",
        "paths/extend-viewbox",
      ],
    },
    {
      type: "category",
      label: "@remotion/noise",
      link: {
        type: "doc",
        id: "noise/index",
      },
      items: ["noise/noise-2d", "noise/noise-3d", "noise/noise-4d"],
    },
    {
      type: "category",
      label: "@remotion/google-fonts",
      link: {
        type: "doc",
        id: "google-fonts/google-fonts",
      },
      items: [
        "google-fonts/load-font",
        "google-fonts/get-available-fonts",
        "google-fonts/get-info",
      ],
    },
  ],
  mainSidebar: [
    {
      type: "category",
      label: "Getting started",
      items: [
        "getting-started",
        "the-fundamentals",
        "animating-properties",
        "reusability",
        "timeline",
        "render",
      ],
    },
    {
      type: "category",
      label: "Techniques",
      items: [
        "assets",
        "using-audio",
        "fonts",
        "using-randomness",
        "audio-visualization",
        "noise-visualization",
        "use-img-and-iframe",
        "javascript",
        "data-fetching",
        "encoding",
        "transparent-videos",
        "parametrized-rendering",
        "dynamic-metadata",
        "ssr",
        "webpack",
        "tailwind",
        "env-variables",
        "third-party",
        "stills",
        "scaling",
        "video-manipulation",
        "render-as-gif",
<<<<<<< HEAD
        "figma",
        "spline",
        "temporary-url",
=======
>>>>>>> d9a03ff3
      ],
    },
    {
      type: "category",
      link: {
        type: "doc",
        id: "player/index",
      },
      label: "Player",
      items: [
        {
          type: "link",
          href: "/docs/player/player",
          label: "API Reference",
        },
        "player/examples",
        "player/scaling",
        "player/integration",
        "player/autoplay",
        "player/preloading",
        "player/best-practices",
      ],
    },
    {
      type: "category",
      label: "Lambda",
      link: {
        type: "doc",
        id: "lambda",
      },
      items: [
        {
          type: "link",
          href: "/docs/lambda/api",
          label: "API Reference",
        },
        "lambda/setup",
        "lambda/permissions",
        "lambda/region-selection",
        "lambda/concurrency",
        "lambda/runtime",
        "lambda/disk-size",
        "lambda/faq",
        "lambda/light-client",
        "lambda/custom-layers",
        "lambda/custom-destination",
        "lambda/checklist",
        "lambda/webhooks",
        {
          type: "category",
          label: "Troubleshooting",
          items: [
            "lambda/troubleshooting/permissions",
            "lambda/troubleshooting/rate-limit",
            "lambda/troubleshooting/unrecognizedclientexception",
            "lambda/troubleshooting/bucket-disallows-acl",
          ],
        },
        "lambda/optimizing-cost",
        "lambda/optimizing-speed",
        "lambda/limits",
        "lambda/changelog",
        "lambda/upgrading",
        "lambda/uninstall",
      ],
    },
    {
      type: "category",
      label: "Troubleshooting",
      items: [
        "timeout",
        "target-closed",
        "media-playback-error",
        "performance",
        "webpack-dynamic-imports",
        "non-seekable-media",
        "flickering",
        "version-mismatch",
        "enametoolong",
        "slow-method-to-extract-frame",
        "wrong-composition-mount",
        "staticfile-relative-paths",
        "staticfile-remote-urls",
        "troubleshooting/rosetta",
        "troubleshooting/loading-root-component",
        "troubleshooting/defaultprops-too-big",
      ],
    },
    {
      type: "category",
      label: "Snippets",
      items: [
        "miscellaneous/snippets/accelerated-video",
        "miscellaneous/snippets/player-in-iframe",
        "miscellaneous/snippets/fps-converter",
        "miscellaneous/snippets/adding-animations",
        "miscellaneous/snippets/offthread-video-while-rendering",
      ],
    },
    {
      type: "category",
      label: "Workflows",
      items: [
        "dataset-render",
        "render-all",
        "figma",
        "spline",
        "after-effects",
      ],
    },
    {
      type: "link",
      href: "/docs/api",
      label: "API Reference",
    },
    "terminology",
    {
      type: "category",
      label: "Migration guides",
      items: ["3-0-migration", "2-0-migration"],
    },
    {
      type: "category",
      label: "Miscellaneous",
      items: [
        "brownfield",
        "ffmpeg",
        "chromium-flags",
        "video-vs-offthreadvideo",
        "prereleases",
        "gpu",
        "react-18",
        "legacy-babel",
        "miscellaneous/typescript-aliases",
        "miscellaneous/render-in-browser",
      ],
    },
    "license",
  ],
};<|MERGE_RESOLUTION|>--- conflicted
+++ resolved
@@ -320,12 +320,6 @@
         "scaling",
         "video-manipulation",
         "render-as-gif",
-<<<<<<< HEAD
-        "figma",
-        "spline",
-        "temporary-url",
-=======
->>>>>>> d9a03ff3
       ],
     },
     {
@@ -434,6 +428,7 @@
         "figma",
         "spline",
         "after-effects",
+        "temporary-url",
       ],
     },
     {
