--- conflicted
+++ resolved
@@ -1062,7 +1062,6 @@
     },
   },
   {
-<<<<<<< HEAD
 	  title: "An Audio Player",
 	  type: "mux_video",
 	  muxId: "eKnHTDXWCBsQgm00vOl59ZVF300otry3STKzFe025O7M5E",
@@ -1081,7 +1080,7 @@
 		"name": "Varun Bardwaj"
 	}
 },
-=======
+{
     title: "Product Hunt Today",
     type: "mux_video",
     muxId: "9vegqVB2n02YrTL3c38HoOyd7Smytz01Hl3qaXI5KCOZM",
@@ -1108,7 +1107,6 @@
       "name": "Eason Chang"
     }
   },
->>>>>>> 9c0253a2
 ];
 
 const dateString = (date: Date) =>
