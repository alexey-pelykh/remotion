--- conflicted
+++ resolved
@@ -1,10 +1,6 @@
 {
   "name": "@remotion/eslint-config",
-<<<<<<< HEAD
-  "version": "2.4.4",
-=======
   "version": "2.5.0",
->>>>>>> adf37af4
   "description": "",
   "main": "dist/index.js",
   "scripts": {
@@ -20,11 +16,7 @@
   "author": "Jonny Burger <jonny@remotion.dev>",
   "license": "ISC",
   "dependencies": {
-<<<<<<< HEAD
-    "@remotion/eslint-plugin": "2.4.4",
-=======
     "@remotion/eslint-plugin": "2.5.0",
->>>>>>> adf37af4
     "@typescript-eslint/eslint-plugin": "^4.22.0",
     "@typescript-eslint/parser": "^4.22.0",
     "eslint-config-prettier": "^8.2.0",
