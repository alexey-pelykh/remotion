{
	"name": "@remotion/player",
<<<<<<< HEAD
	"version": "2.4.4",
=======
	"version": "2.5.0",
>>>>>>> adf37af4
	"description": "Remotion Player",
	"main": "dist/index.js",
	"sideEffects": false,
	"scripts": {
		"test": "eslint src --ext ts,tsx && jest",
		"build": "tsc -d",
		"watch": "tsc -w",
		"prerelease": "cp ../../README.md ."
	},
	"repository": {
		"url": "https://github.com/remotion-dev/remotion"
	},
	"files": [
		"dist",
		"README.md"
	],
	"author": "Jonny Burger <jonny@remotion.dev>",
	"maintainers": [
		"Jonny Burger <jonny@remotion.dev>",
		"Shankhadeep Dey <shankhadeepdey99@gmail.com>"
	],
	"license": "SEE LICENSE IN LICENSE.md",
	"dependencies": {
<<<<<<< HEAD
		"remotion": "2.4.4"
=======
		"remotion": "2.5.0"
>>>>>>> adf37af4
	},
	"peerDependencies": {
		"react": ">=16.8.0",
		"react-dom": ">=16.8.0"
	},
	"devDependencies": {
		"@jonny/eslint-config": "^2.1.248",
		"@testing-library/react": "^11.2.2",
		"@types/jest": "^27.0.2",
		"@types/node": "^14.14.14",
		"@types/react": "17.0.27",
		"@types/react-dom": "^17.0.0",
		"csstype": "^3.0.9",
		"eslint": "^7.4.0",
		"jest": "^27.2.4",
		"prettier": "^2.0.5",
		"prettier-plugin-organize-imports": "^1.1.1",
		"ts-jest": "^27.0.5",
		"typescript": "^4.4.2",
		"webpack": "5.60.0"
	},
	"publishConfig": {
		"access": "public"
	}
}<|MERGE_RESOLUTION|>--- conflicted
+++ resolved
@@ -1,10 +1,6 @@
 {
 	"name": "@remotion/player",
-<<<<<<< HEAD
-	"version": "2.4.4",
-=======
 	"version": "2.5.0",
->>>>>>> adf37af4
 	"description": "Remotion Player",
 	"main": "dist/index.js",
 	"sideEffects": false,
@@ -28,11 +24,7 @@
 	],
 	"license": "SEE LICENSE IN LICENSE.md",
 	"dependencies": {
-<<<<<<< HEAD
-		"remotion": "2.4.4"
-=======
 		"remotion": "2.5.0"
->>>>>>> adf37af4
 	},
 	"peerDependencies": {
 		"react": ">=16.8.0",
