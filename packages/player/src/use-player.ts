import {SyntheticEvent, useCallback, useContext, useMemo, useRef} from 'react';
import {Internals} from 'remotion';
import {PlayerEventEmitterContext} from './emitter-context';
import {PlayerEmitter} from './event-emitter';

export const usePlayer = (): {
	frameBack: (frames: number) => void;
	frameForward: (frames: number) => void;
	isLastFrame: boolean;
	emitter: PlayerEmitter;
	playing: boolean;
	play: (e?: SyntheticEvent) => void;
	pause: () => void;
	seek: (newFrame: number) => void;
	getCurrentFrame: () => number;
	isPlaying: () => boolean;
} => {
	const [playing, setPlaying] = Internals.Timeline.usePlayingState();
	const imperativePlaying = useRef(false);
	const frame = Internals.Timeline.useTimelinePosition();
	const setFrame = Internals.Timeline.useTimelineSetFrame();
	const setTimelinePosition = Internals.Timeline.useTimelineSetFrame();
	const audioContext = useContext(Internals.SharedAudioContext);

	const frameRef = useRef<number>();
	frameRef.current = frame;
	const video = Internals.useVideo();
	const config = Internals.useUnsafeVideoConfig();
	const emitter = useContext(PlayerEventEmitterContext);

	const lastFrame = (config?.durationInFrames ?? 1) - 1;
	const isLastFrame = frame === lastFrame;

	if (!emitter) {
		throw new TypeError('Expected Player event emitter context');
	}

	const seek = useCallback(
		(newFrame: number) => {
			setTimelinePosition(newFrame);
			emitter.dispatchSeek(newFrame);
		},
		[emitter, setTimelinePosition]
	);

	const play = useCallback(
		(e?: SyntheticEvent) => {
			if (imperativePlaying.current) {
				return;
			}

			if (isLastFrame) {
				seek(0);
			}

			if (audioContext && audioContext.numberOfAudioTags > 0 && e) {
				audioContext.playAllAudios();
			}

			imperativePlaying.current = true;
			setPlaying(true);
			emitter.dispatchPlay();
		},
		[isLastFrame, audioContext, setPlaying, emitter, seek]
	);

	const pause = useCallback(() => {
		if (imperativePlaying.current) {
			imperativePlaying.current = false;

			setPlaying(false);
			emitter.dispatchPause();
		}
	}, [emitter, setPlaying]);

	const hasVideo = Boolean(video);

	const frameBack = useCallback(
		(frames: number) => {
			if (!hasVideo) {
				return null;
			}

			if (imperativePlaying.current) {
				return;
			}

			setFrame((f) => {
				return Math.max(0, f - frames);
			});
		},
<<<<<<< HEAD
		[hasVideo, playing, setFrame]
=======
		[frame, setFrame, video]
>>>>>>> 6472f882
	);

	const frameForward = useCallback(
		(frames: number) => {
			if (!hasVideo) {
				return null;
			}

			if (imperativePlaying.current) {
				return;
			}

			setFrame((f) => Math.min(lastFrame, f + frames));
		},
<<<<<<< HEAD
		[hasVideo, lastFrame, playing, setFrame]
=======
		[isLastFrame, lastFrame, setFrame, video]
>>>>>>> 6472f882
	);

	const returnValue = useMemo(() => {
		return {
			frameBack,
			frameForward,
			isLastFrame,
			emitter,
			playing,
			play,
			pause,
			seek,
			getCurrentFrame: () => frameRef.current as number,
			isPlaying: () => imperativePlaying.current as boolean,
		};
	}, [
		emitter,
		frameBack,
		frameForward,
		isLastFrame,
		pause,
		play,
		playing,
		seek,
	]);

	return returnValue;
};<|MERGE_RESOLUTION|>--- conflicted
+++ resolved
@@ -89,11 +89,7 @@
 				return Math.max(0, f - frames);
 			});
 		},
-<<<<<<< HEAD
-		[hasVideo, playing, setFrame]
-=======
 		[frame, setFrame, video]
->>>>>>> 6472f882
 	);
 
 	const frameForward = useCallback(
@@ -108,11 +104,7 @@
 
 			setFrame((f) => Math.min(lastFrame, f + frames));
 		},
-<<<<<<< HEAD
-		[hasVideo, lastFrame, playing, setFrame]
-=======
-		[isLastFrame, lastFrame, setFrame, video]
->>>>>>> 6472f882
+		[hasVideo, lastFrame, setFrame]
 	);
 
 	const returnValue = useMemo(() => {
