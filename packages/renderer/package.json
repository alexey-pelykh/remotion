--- conflicted
+++ resolved
@@ -1,10 +1,6 @@
 {
 	"name": "@remotion/renderer",
-<<<<<<< HEAD
-	"version": "3.0.0-rc.1",
-=======
 	"version": "2.6.16",
->>>>>>> d08a2698
 	"description": "Renderer for Remotion",
 	"main": "dist/index.js",
 	"types": "dist/index.d.ts",
@@ -24,22 +20,13 @@
 		"url": "https://github.com/remotion-dev/remotion/issues"
 	},
 	"dependencies": {
-<<<<<<< HEAD
-		"@remotion/bundler": "3.0.0-rc.1",
+		"@remotion/bundler": "2.6.16",
 		"execa": "5.1.1",
 		"p-limit": "3.1.0",
 		"puppeteer-core": "13.5.1",
-		"remotion": "3.0.0-rc.1",
+		"remotion": "2.6.16",
 		"serve-handler": "6.1.3",
 		"source-map": "^0.8.0-beta.0"
-=======
-		"@remotion/bundler": "2.6.16",
-		"execa": "5.1.1",
-		"p-limit": "3.1.0",
-		"puppeteer-core": "13.1.2",
-		"remotion": "2.6.16",
-		"serve-handler": "6.1.3"
->>>>>>> d08a2698
 	},
 	"peerDependencies": {
 		"react": ">=16.8.0",
