{
	"name": "@remotion/renderer",
	"version": "2.6.9",
	"description": "Renderer for Remotion",
	"main": "dist/index.js",
	"types": "dist/index.d.ts",
	"sideEffects": false,
	"scripts": {
		"lint": "eslint src --ext ts,tsx",
		"test": "jest",
		"watch": "tsc -w",
		"build": "tsc -d"
	},
	"author": "",
	"license": "SEE LICENSE IN LICENSE.md",
	"repository": {
		"url": "https://github.com/remotion-dev/remotion"
	},
	"dependencies": {
		"@remotion/bundler": "2.6.9",
		"execa": "5.1.1",
		"p-limit": "3.1.0",
<<<<<<< HEAD
		"puppeteer-core": "13.3.1",
		"remotion": "2.6.8",
=======
		"puppeteer-core": "13.1.2",
		"remotion": "2.6.9",
>>>>>>> dad3a684
		"serve-handler": "6.1.3"
	},
	"peerDependencies": {
		"react": "^17.0.1",
		"react-dom": "^17.0.1"
	},
	"devDependencies": {
		"@jonny/eslint-config": "^2.1.251",
		"@testing-library/dom": "^8.7.2",
		"@testing-library/react": "^11.2.5",
		"@types/jest": "^27.4.0",
		"@types/node": "^16.7.5",
		"@types/react": "17.0.39",
		"@types/react-dom": "^17.0.11",
		"@types/serve-handler": "^6.1.0",
		"eslint": "^7.25.0",
		"jest": "^27.2.4",
		"prettier": "^2.0.5",
		"prettier-plugin-organize-imports": "^1.1.1",
		"ts-jest": "^27.0.5",
		"typescript": "^4.4.2"
	},
	"publishConfig": {
		"access": "public"
	}
}<|MERGE_RESOLUTION|>--- conflicted
+++ resolved
@@ -20,13 +20,8 @@
 		"@remotion/bundler": "2.6.9",
 		"execa": "5.1.1",
 		"p-limit": "3.1.0",
-<<<<<<< HEAD
-		"puppeteer-core": "13.3.1",
-		"remotion": "2.6.8",
-=======
 		"puppeteer-core": "13.1.2",
 		"remotion": "2.6.9",
->>>>>>> dad3a684
 		"serve-handler": "6.1.3"
 	},
 	"peerDependencies": {
