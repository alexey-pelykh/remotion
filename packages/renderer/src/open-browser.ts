--- conflicted
+++ resolved
@@ -19,19 +19,11 @@
 		);
 	}
 
-<<<<<<< HEAD
-	await ensureLocalBrowser(browser, options?.customExecutable ?? null);
-
-	const executablePath = await getLocalBrowserExecutable(
-		browser,
-		options?.customExecutable ?? null
-=======
 	await ensureLocalBrowser(browser, options?.browserExecutable ?? null);
 
 	const executablePath = await getLocalBrowserExecutable(
 		browser,
 		options?.browserExecutable ?? null
->>>>>>> b7a09d76
 	);
 	const browserInstance = await puppeteer.launch({
 		executablePath,
