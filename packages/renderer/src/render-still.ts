--- conflicted
+++ resolved
@@ -1,7 +1,6 @@
 import fs, {statSync} from 'fs';
 import path from 'path';
 import {Browser as PuppeteerBrowser} from 'puppeteer-core';
-<<<<<<< HEAD
 import {
 	BrowserExecutable,
 	Internals,
@@ -14,12 +13,8 @@
 	ServeUrlOrWebpackBundle,
 } from './legacy-webpack-config';
 import {normalizeServeUrl} from './normalize-serve-url';
-import {openBrowser} from './open-browser';
+import {ChromiumOptions, openBrowser} from './open-browser';
 import {prepareServer} from './prepare-server';
-=======
-import {Browser, BrowserExecutable, Internals, TCompMetadata} from 'remotion';
-import {ChromiumOptions, openBrowser} from './open-browser';
->>>>>>> 71e59990
 import {provideScreenshot} from './provide-screenshot';
 import {seekToFrame} from './seek-to-frame';
 import {setPropsAndEnv} from './set-props-and-env';
@@ -38,6 +33,7 @@
 	overwrite?: boolean;
 	browserExecutable?: BrowserExecutable;
 	timeoutInMilliseconds?: number;
+	chromiumOptions?: ChromiumOptions;
 };
 
 export type RenderStillOptions = InnerStillOptions & ServeUrlOrWebpackBundle;
@@ -57,32 +53,11 @@
 	overwrite = true,
 	browserExecutable,
 	timeoutInMilliseconds,
-<<<<<<< HEAD
+	chromiumOptions,
 }: InnerStillOptions & {
 	serveUrl: string;
 	onError: (err: Error) => void;
 }): Promise<void> => {
-=======
-	chromiumOptions,
-}: {
-	composition: TCompMetadata;
-	output: string;
-	webpackBundle: string;
-	frame?: number;
-	inputProps?: unknown;
-	imageFormat?: 'png' | 'jpeg';
-	quality?: number;
-	browser?: Browser;
-	puppeteerInstance?: PuppeteerBrowser;
-	dumpBrowserLogs?: boolean;
-	onError?: (err: Error) => void;
-	envVariables?: Record<string, string>;
-	overwrite?: boolean;
-	browserExecutable?: BrowserExecutable;
-	timeoutInMilliseconds?: number;
-	chromiumOptions?: ChromiumOptions;
-}) => {
->>>>>>> 71e59990
 	Internals.validateDimension(
 		composition.height,
 		'height',
@@ -139,19 +114,11 @@
 
 	const browserInstance =
 		puppeteerInstance ??
-<<<<<<< HEAD
 		(await openBrowser(Internals.DEFAULT_BROWSER, {
 			browserExecutable,
 			shouldDumpIo: dumpBrowserLogs,
+			chromiumOptions,
 		}));
-=======
-			openBrowser(browser, {
-				browserExecutable,
-				shouldDumpIo: dumpBrowserLogs,
-				chromiumOptions,
-			}),
-	]);
->>>>>>> 71e59990
 	const page = await browserInstance.newPage();
 	page.setViewport({
 		width: composition.width,
