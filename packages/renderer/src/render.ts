import fs from 'fs';
import path from 'path';
import {
	Browser as PuppeteerBrowser,
	ConsoleMessage,
	Page,
} from 'puppeteer-core';
import {
	BrowserExecutable,
	FrameRange,
	ImageFormat,
	Internals,
	SmallTCompMetadata,
	TAsset,
} from 'remotion';
import {
	downloadAndMapAssetsToFileUrl,
	RenderMediaOnDownload,
} from './assets/download-and-map-assets-to-file';
import {BrowserLog} from './browser-log';
import {cycleBrowserTabs} from './cycle-browser-tabs';
import {getActualConcurrency} from './get-concurrency';
import {getRealFrameRange} from './get-frame-to-render';
import {DEFAULT_IMAGE_FORMAT} from './image-format';
import {
	getServeUrlWithFallback,
	ServeUrlOrWebpackBundle,
} from './legacy-webpack-config';
import {makeAssetsDownloadTmpDir} from './make-assets-download-dir';
import {normalizeServeUrl} from './normalize-serve-url';
import {openBrowser} from './open-browser';
import {Pool} from './pool';
import {prepareServer} from './prepare-server';
import {provideScreenshot} from './provide-screenshot';
import {seekToFrame} from './seek-to-frame';
import {setPropsAndEnv} from './set-props-and-env';
<<<<<<< HEAD
import {OnStartData, RenderFramesOutput} from './types';

type ConfigOrComposition =
	| {
			/**
			 * @deprecated This field has been renamed to `composition`
			 */
			config: SmallTCompMetadata;
	  }
	| {
			composition: SmallTCompMetadata;
	  };

type RenderFramesOptions = {
=======
import {OnErrorInfo, OnStartData, RenderFramesOutput} from './types';
import {validatePuppeteerTimeout} from './validate-puppeteer-timeout';

export const renderFrames = async ({
	config,
	parallelism,
	onFrameUpdate,
	compositionId,
	outputDir,
	onStart,
	inputProps,
	envVariables = {},
	webpackBundle,
	quality,
	imageFormat = DEFAULT_IMAGE_FORMAT,
	browser = Internals.DEFAULT_BROWSER,
	frameRange,
	dumpBrowserLogs = false,
	puppeteerInstance,
	onError,
	browserExecutable,
	timeoutInMilliseconds,
}: {
	config: VideoConfig;
	compositionId: string;
>>>>>>> c8b4be5e
	onStart: (data: OnStartData) => void;
	onFrameUpdate: (framesRendered: number, frameIndex: number) => void;
	outputDir: string | null;
	inputProps: unknown;
	envVariables?: Record<string, string>;
	imageFormat: ImageFormat;
	parallelism?: number | null;
	quality?: number;
	frameRange?: FrameRange | null;
	dumpBrowserLogs?: boolean;
	puppeteerInstance?: PuppeteerBrowser;
	browserExecutable?: BrowserExecutable;
<<<<<<< HEAD
	onBrowserLog?: (log: BrowserLog) => void;
	onFrameBuffer?: (buffer: Buffer, frame: number) => void;
	onDownload?: RenderMediaOnDownload;
} & ConfigOrComposition &
	ServeUrlOrWebpackBundle;

const getComposition = (others: ConfigOrComposition) => {
	if ('composition' in others) {
		return others.composition;
	}

	if ('config' in others) {
		return others.config;
	}

	return undefined;
};

export const innerRenderFrames = async ({
	parallelism,
	onFrameUpdate,
	outputDir,
	onStart,
	inputProps,
	quality,
	imageFormat = DEFAULT_IMAGE_FORMAT,
	frameRange,
	puppeteerInstance,
	onError,
	envVariables,
	onBrowserLog,
	onFrameBuffer,
	onDownload,
	pagesArray,
	serveUrl,
	composition,
}: Omit<RenderFramesOptions, 'url'> & {
	onError: (err: Error) => void;
	pagesArray: Page[];
	serveUrl: string;
	composition: SmallTCompMetadata;
}): Promise<RenderFramesOutput> => {
	if (!puppeteerInstance) {
		throw new Error('weird');
	}
=======
	onError?: (info: OnErrorInfo) => void;
	timeoutInMilliseconds?: number;
}): Promise<RenderFramesOutput> => {
	Internals.validateDimension(
		config.height,
		'height',
		'in the `config` object passed to `renderFrames()`'
	);
	Internals.validateDimension(
		config.width,
		'width',
		'in the `config` object passed to `renderFrames()`'
	);
	Internals.validateFps(
		config.fps,
		'in the `config` object of `renderFrames()`'
	);
	Internals.validateDurationInFrames(
		config.durationInFrames,
		'in the `config` object passed to `renderFrames()`'
	);
	if (quality !== undefined && imageFormat !== 'jpeg') {
		throw new Error(
			"You can only pass the `quality` option if `imageFormat` is 'jpeg'."
		);
	}

	Internals.validateQuality(quality);
	validatePuppeteerTimeout(timeoutInMilliseconds);
>>>>>>> c8b4be5e

	const actualParallelism = getActualConcurrency(parallelism ?? null);

	if (outputDir) {
		if (!fs.existsSync(outputDir)) {
			fs.mkdirSync(outputDir, {
				recursive: true,
			});
		}
	}

	const realFrameRange = getRealFrameRange(
		composition.durationInFrames,
		frameRange ?? null
	);

	const frameCount = realFrameRange[1] - realFrameRange[0] + 1;

	const pages = new Array(actualParallelism).fill(true).map(async () => {
		const page = await puppeteerInstance.newPage();
		pagesArray.push(page);
		page.setViewport({
			width: composition.width,
			height: composition.height,
			deviceScaleFactor: 1,
		});

		const logCallback = (log: ConsoleMessage) => {
			onBrowserLog?.({
				stackTrace: log.stackTrace(),
				text: log.text(),
				type: log.type(),
			});
		};

		if (onBrowserLog) {
			page.on('console', logCallback);
		}

		const initialFrame =
			typeof frameRange === 'number'
				? frameRange
				: frameRange === null || frameRange === undefined
				? 0
				: frameRange[0];

		await setPropsAndEnv({
			inputProps,
			envVariables,
			page,
			serveUrl,
			initialFrame,
			timeoutInMilliseconds,
		});

		const site = `${normalizeServeUrl(serveUrl)}?composition=${composition.id}`;
		await page.goto(site);

		page.off('console', logCallback);
		return page;
	});

	const puppeteerPages = await Promise.all(pages);
	const pool = new Pool(puppeteerPages);

	const [firstFrameIndex, lastFrameIndex] = realFrameRange;
	// Substract one because 100 frames will be 00-99
	// --> 2 digits
	const filePadLength = String(lastFrameIndex).length;
	let framesRendered = 0;

	onStart({
		frameCount,
	});
	const downloadDir = makeAssetsDownloadTmpDir();
	const assets: TAsset[][] = new Array(frameCount).fill(undefined);
	await Promise.all(
		new Array(frameCount)
			.fill(Boolean)
			.map((x, i) => i)
			.map(async (index) => {
				const frame = realFrameRange[0] + index;
				const freePage = await pool.acquire();
				const paddedIndex = String(frame).padStart(filePadLength, '0');

				const errorCallbackOnFrame = (err: Error) => {
					onError(
						new Error(
							`Error on rendering frame ${frame}: ${err.stack || err.message}`
						)
					);
				};

				freePage.on('pageerror', errorCallbackOnFrame);
				freePage.on('error', errorCallbackOnFrame);
				try {
					await seekToFrame({frame, page: freePage});
				} catch (err) {
					const error = err as Error;
					if (
						error.message.includes('timeout') &&
						error.message.includes('exceeded')
					) {
						errorCallbackOnFrame(
							new Error(
								'The rendering timed out. See https://www.remotion.dev/docs/timeout/ for possible reasons.'
							)
						);
					} else {
						errorCallbackOnFrame(error);
					}

					throw error;
				}

				if (imageFormat !== 'none') {
					if (onFrameBuffer) {
						const buffer = await provideScreenshot({
							page: freePage,
							imageFormat,
							quality,
							options: {
								frame,
								output: undefined,
							},
						});
						onFrameBuffer(buffer, frame);
					} else {
						if (!outputDir) {
							throw new Error(
								'Called renderFrames() without specifying either `outputDir` or `onFrameBuffer`'
							);
						}

						const output = path.join(
							outputDir,
							`element-${paddedIndex}.${imageFormat}`
						);
						await provideScreenshot({
							page: freePage,
							imageFormat,
							quality,
							options: {
								frame,
								output,
							},
						});
					}
				}

				const collectedAssets = await freePage.evaluate(() => {
					return window.remotion_collectAssets();
				});
				const compressedAssets = collectedAssets.map((asset) =>
					Internals.AssetCompression.compressAsset(
						assets.filter(Internals.truthy).flat(1),
						asset
					)
				);
				assets[index] = compressedAssets;
				compressedAssets.forEach((asset) => {
					downloadAndMapAssetsToFileUrl({
						asset,
						downloadDir,
						onDownload: onDownload ?? (() => () => undefined),
					}).catch((err) => {
						onError(
							new Error(
								`Error while downloading asset: ${(err as Error).stack}`
							)
						);
					});
				});
				pool.release(freePage);
				framesRendered++;
				onFrameUpdate(framesRendered, frame);
				freePage.off('pageerror', errorCallbackOnFrame);
				freePage.off('error', errorCallbackOnFrame);
				return compressedAssets;
			})
	);

	const returnValue: RenderFramesOutput = {
		assetsInfo: {
			assets,
			downloadDir,
			firstFrameIndex,
			imageSequenceName: `element-%0${filePadLength}d.${imageFormat}`,
		},
		frameCount,
	};
	return returnValue;
};

export const renderFrames = async (
	options: RenderFramesOptions
): Promise<RenderFramesOutput> => {
	const composition = getComposition(options);

	if (!composition) {
		throw new Error(
			'No `composition` option has been specified for renderFrames()'
		);
	}

	Internals.validateDimension(
		composition.height,
		'height',
		'in the `config` object passed to `renderFrames()`'
	);
	Internals.validateDimension(
		composition.width,
		'width',
		'in the `config` object passed to `renderFrames()`'
	);
	Internals.validateFps(
		composition.fps,
		'in the `config` object of `renderFrames()`'
	);
	Internals.validateDurationInFrames(
		composition.durationInFrames,
		'in the `config` object passed to `renderFrames()`'
	);
	if (options.quality !== undefined && options.imageFormat !== 'jpeg') {
		throw new Error(
			"You can only pass the `quality` option if `imageFormat` is 'jpeg'."
		);
	}

	const selectedServeUrl = getServeUrlWithFallback(options);

	Internals.validateQuality(options.quality);

	const {closeServer, serveUrl} = await prepareServer(selectedServeUrl);

	const browserInstance =
		options.puppeteerInstance ??
		(await openBrowser(Internals.DEFAULT_BROWSER, {
			shouldDumpIo: options.dumpBrowserLogs,
			browserExecutable: options.browserExecutable,
		}));
	const {stopCycling} = cycleBrowserTabs(browserInstance);

	const openedPages: Page[] = [];

	return new Promise<RenderFramesOutput>((resolve, reject) => {
		// eslint-disable-next-line promise/catch-or-return
		innerRenderFrames({
			...options,
			puppeteerInstance: browserInstance,
			onError: (err) => reject(err),
			pagesArray: openedPages,
			serveUrl,
			composition,
		})
			.then((res) => resolve(res))
			.catch((err) => reject(err))
			.finally(() => {
				// If browser instance was passed in, we close all the pages
				// we opened.
				// If new browser was opened, then closing the browser as a cleanup.

				if (options.puppeteerInstance) {
					Promise.all(openedPages.map((p) => p.close())).catch((err) => {
						console.log('Unable to close browser tab', err);
					});
				} else {
					browserInstance.close().catch((err) => {
						console.log('Unable to close browser', err);
					});
				}

				stopCycling();
				closeServer();
			});
	});
};<|MERGE_RESOLUTION|>--- conflicted
+++ resolved
@@ -34,7 +34,6 @@
 import {provideScreenshot} from './provide-screenshot';
 import {seekToFrame} from './seek-to-frame';
 import {setPropsAndEnv} from './set-props-and-env';
-<<<<<<< HEAD
 import {OnStartData, RenderFramesOutput} from './types';
 
 type ConfigOrComposition =
@@ -49,33 +48,6 @@
 	  };
 
 type RenderFramesOptions = {
-=======
-import {OnErrorInfo, OnStartData, RenderFramesOutput} from './types';
-import {validatePuppeteerTimeout} from './validate-puppeteer-timeout';
-
-export const renderFrames = async ({
-	config,
-	parallelism,
-	onFrameUpdate,
-	compositionId,
-	outputDir,
-	onStart,
-	inputProps,
-	envVariables = {},
-	webpackBundle,
-	quality,
-	imageFormat = DEFAULT_IMAGE_FORMAT,
-	browser = Internals.DEFAULT_BROWSER,
-	frameRange,
-	dumpBrowserLogs = false,
-	puppeteerInstance,
-	onError,
-	browserExecutable,
-	timeoutInMilliseconds,
-}: {
-	config: VideoConfig;
-	compositionId: string;
->>>>>>> c8b4be5e
 	onStart: (data: OnStartData) => void;
 	onFrameUpdate: (framesRendered: number, frameIndex: number) => void;
 	outputDir: string | null;
@@ -88,10 +60,10 @@
 	dumpBrowserLogs?: boolean;
 	puppeteerInstance?: PuppeteerBrowser;
 	browserExecutable?: BrowserExecutable;
-<<<<<<< HEAD
 	onBrowserLog?: (log: BrowserLog) => void;
 	onFrameBuffer?: (buffer: Buffer, frame: number) => void;
 	onDownload?: RenderMediaOnDownload;
+	timeoutInMilliseconds?: number;
 } & ConfigOrComposition &
 	ServeUrlOrWebpackBundle;
 
@@ -125,6 +97,7 @@
 	pagesArray,
 	serveUrl,
 	composition,
+	timeoutInMilliseconds,
 }: Omit<RenderFramesOptions, 'url'> & {
 	onError: (err: Error) => void;
 	pagesArray: Page[];
@@ -134,37 +107,6 @@
 	if (!puppeteerInstance) {
 		throw new Error('weird');
 	}
-=======
-	onError?: (info: OnErrorInfo) => void;
-	timeoutInMilliseconds?: number;
-}): Promise<RenderFramesOutput> => {
-	Internals.validateDimension(
-		config.height,
-		'height',
-		'in the `config` object passed to `renderFrames()`'
-	);
-	Internals.validateDimension(
-		config.width,
-		'width',
-		'in the `config` object passed to `renderFrames()`'
-	);
-	Internals.validateFps(
-		config.fps,
-		'in the `config` object of `renderFrames()`'
-	);
-	Internals.validateDurationInFrames(
-		config.durationInFrames,
-		'in the `config` object passed to `renderFrames()`'
-	);
-	if (quality !== undefined && imageFormat !== 'jpeg') {
-		throw new Error(
-			"You can only pass the `quality` option if `imageFormat` is 'jpeg'."
-		);
-	}
-
-	Internals.validateQuality(quality);
-	validatePuppeteerTimeout(timeoutInMilliseconds);
->>>>>>> c8b4be5e
 
 	const actualParallelism = getActualConcurrency(parallelism ?? null);
 
